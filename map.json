--- conflicted
+++ resolved
@@ -50,7 +50,6 @@
 		"description" : "Enables nested hyperV using attached data disk as OS disk."
 	},
 	{
-<<<<<<< HEAD
 		"id" : "win-toggle-safe-mode",
 		"path" : "src/windows/win-toggle-safe-mode.ps1",
 		"description" : "Disable Safe Mode if your Windows VM is booting in Safe Mode. Also activates Safe Mode if you require it (e.g. to uninstall certain software)."
@@ -64,10 +63,6 @@
 		"id" : "win-collect-attached-disk-logs",
 		"path" : "src/windows/win-collect-attached-disk-logs.ps1",
 		"description" : "Collect OS logs from an OS disk attached to a Rescue VM as an Azure Data Disk."
-=======
-		"id" : "test",
-		"path" : "src/windows/test.ps1",
-		"description" : "Test script"
->>>>>>> cc29191d
+
 	}
 ]