[
	{
<<<<<<< HEAD
		"id" : "win-LKGC",
		"path" : "src/windows/win-LKGC.ps1",
		"description" : "Last Known Good Configuration enabler offline from rescue VM"
=======
		"id" : "win-GA-fix",
		"path" : "src/windows/GA_offlinefixer_damunozl.ps1",
		"description" : "Fixes integrity of files and registry from windows guest agent offline"
>>>>>>> a7f6ca1d
	},
	{
		"id" : "win-hello-world",
		"path" : "src/windows/win-hello-world.ps1",
		"description" : "Hello world test script"
	},
	{
		"id" : "linux-hello-world",
		"path" : "src/linux/linux-hello-world.sh",
		"description" : "Hello world test script"
	},
	{
		"id" : "win-error-test",
		"path" : "src/windows/win-error-test.ps1",
		"description" : "Error test script"
	},
	{
		"id" : "linux-error-test",
		"path" : "src/linux/linux-error-test.sh",
		"description" : "Error test script"
	},
	{
		"id" : "win-chkdsk-fs-corruption",
		"path" : "src/windows/win-chkdsk-fs-corruption.ps1",
		"description" : "Runs chkdsk to fix file system corruption"
	},
	{
		"id" : "win-sfc-sf-corruption",
		"path" : "src/windows/win-sfc-sf-corruption.ps1",
		"description" : "Runs sfc to fix system file corruption"
	},
	{
		"id" : "win-bcdedit-ignoreAllFailure",
		"path" : "src/windows/win-ignoreAllFailures.ps1",
		"description" : "Ignore errors if there is a failed boot, failed shutdown, or failed checkpoint. The computer will attempt to boot normally after an error occurs."
	},
	{
		"id" : "linux-alar-fki",
		"path" : "src/linux/linux-alar-fki.sh",
		"description" : "alar-fki allows to recover a failed VM. Three recover scenarios are possible: fstab, initrd and kernel. NOTE: use option --run-on-repair. Se the docu for more details: https://github.com/Azure/repair-script-library/blob/master/src/linux/common/helpers/alar/README.md"
	},
    {
        "id" : "linux-alar2",
        "path" : "src/linux/linux-alar2.sh",
        "description" : "alar2 allows to recover a failed VM. Various ations are available like: fstab, initrd and kernel. NOTE: use option --run-on-repair. See the docu for more details: https://github.com/Azure/repair-script-library/blob/master/src/linux/common/helpers/alar2/README.md. The script takes around 2min to run."
    },
	{
		"id" : "win-enable-nested-hyperv",
		"path" : "src/windows/win-enable-nested-hyperv.ps1",
		"description" : "Enables nested hyperV using attached data disk as OS disk."
	},
	{
		"id" : "win-toggle-safe-mode",
		"path" : "src/windows/win-toggle-safe-mode.ps1",
		"description" : "Disable Safe Mode if your Windows VM is booting in Safe Mode. Also activates Safe Mode if you require it (e.g. to uninstall certain software)."
	},
	{
		"id" : "win-dumpconfigurator",
		"path" : "src/windows/win-dumpconfigurator.ps1",
		"description" : "Changes the dump configuration of a VM while its running without the need to reboot it. Which is to say, you can change the dump configuration from Kernel to Full without a reboot."
	},
	{
		"id" : "win-collect-attached-disk-logs",
		"path" : "src/windows/win-collect-attached-disk-logs.ps1",
		"description" : "Collect OS logs from an OS disk attached to a Rescue VM as an Azure Data Disk."

	}
]<|MERGE_RESOLUTION|>--- conflicted
+++ resolved
@@ -1,14 +1,13 @@
 [
 	{
-<<<<<<< HEAD
 		"id" : "win-LKGC",
 		"path" : "src/windows/win-LKGC.ps1",
 		"description" : "Last Known Good Configuration enabler offline from rescue VM"
-=======
-		"id" : "win-GA-fix",
+  },
+  {
+    "id" : "win-GA-fix",
 		"path" : "src/windows/GA_offlinefixer_damunozl.ps1",
 		"description" : "Fixes integrity of files and registry from windows guest agent offline"
->>>>>>> a7f6ca1d
 	},
 	{
 		"id" : "win-hello-world",
