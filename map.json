--- conflicted
+++ resolved
@@ -1,66 +1,4 @@
 [
-<<<<<<< HEAD
-  {
-    "id": "win-hello-world",
-    "path": "src/windows/win-hello-world.ps1",
-    "description": "Hello world test script"
-  },
-  {
-    "id": "linux-hello-world",
-    "path": "src/linux/linux-hello-world.sh",
-    "description": "Hello world test script"
-  },
-  {
-    "id": "win-error-test",
-    "path": "src/windows/win-error-test.ps1",
-    "description": "Error test script"
-  },
-  {
-    "id": "linux-error-test",
-    "path": "src/linux/linux-error-test.sh",
-    "description": "Error test script"
-  },
-  {
-    "id": "win-chkdsk-fs-corruption",
-    "path": "src/windows/win-chkdsk-fs-corruption.ps1",
-    "description": "Runs chkdsk to fix file system corruption"
-  },
-  {
-    "id": "win-sfc-sf-corruption",
-    "path": "src/windows/win-sfc-sf-corruption.ps1",
-    "description": "Runs sfc to fix system file corruption"
-  },
-  {
-    "id": "win-bcdedit-ignoreAllFailure",
-    "path": "src/windows/win-ignoreAllFailures.ps1",
-    "description": "Ignore errors if there is a failed boot, failed shutdown, or failed checkpoint. The computer will attempt to boot normally after an error occurs."
-  },
-  {
-    "id": "linux-alar-fki",
-    "path": "src/linux/linux-alar-fki.sh",
-    "description": "alar-fki allows to recover a failed VM. Three recover scenarios are possible: fstab, initrd and kernel. NOTE: use option --run-on-repair. Se the docu for more details: https://github.com/Azure/repair-script-library/blob/master/src/linux/common/helpers/alar/README.md"
-  },
-  {
-    "id": "linux-alar2",
-    "path": "src/linux/linux-alar2.sh",
-    "description": "alar2 allows to recover a failed VM. Various actions are available like: fstab, initrd and kernel. NOTE: use option --run-on-repair. See the docu for more details: https://github.com/Azure/repair-script-library/blob/master/src/linux/common/helpers/alar2/README.md. The script runs for about 2min."
-  },
-  {
-    "id": "win-enable-nested-hyperv",
-    "path": "src/windows/win-enable-nested-hyperv.ps1",
-    "description": "Enables nested hyperV using attached data disk as OS disk."
-  },
-  {
-    "id": "win-toggle-safe-mode",
-    "path": "src/windows/win-toggle-safe-mode.ps1",
-    "description": "Disable Safe Mode if your Windows VM is booting in Safe Mode. Also activates Safe Mode if you require it (e.g. to uninstall certain software)."
-  },
-  {
-    "id": "win-dumpconfigurator",
-    "path": "src/windows/win-dumpconfigurator.ps1",
-    "description": "Changes the dump configuration of a VM while its running without the need to reboot it. Which is to say, you can change the dump configuration from Kernel to Full without a reboot."
-  }
-=======
 	{
 		"id" : "win-hello-world",
 		"path" : "src/windows/win-hello-world.ps1",
@@ -121,5 +59,4 @@
 		"path" : "src/windows/win-collect-attached-disk-logs.ps1",
 		"description" : "Collect OS logs from an OS disk attached to a Rescue VM as an Azure Data Disk."
 	}
->>>>>>> 51e60cf7
 ]